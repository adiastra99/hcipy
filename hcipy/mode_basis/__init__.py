--- conflicted
+++ resolved
@@ -4,10 +4,7 @@
 
 from .disk_harmonic import *
 from .fourier import *
-<<<<<<< HEAD
 from .gaussian_pokes import *
-=======
->>>>>>> 03423d91
 from .karhunen_loeve import *
 from .mode_basis import *
 from .zernike import *