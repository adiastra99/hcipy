--- conflicted
+++ resolved
@@ -14,11 +14,8 @@
 		"Pillow",
 		"progressbar2",
 		"pyyaml",
-<<<<<<< HEAD
-		"enum34"],
-=======
+		"enum34",
 		"mpmath"],
->>>>>>> 0575aff3
 	zip_safe=False,
 	classifiers=(
 		"Development Status :: 3 - Alpha",
